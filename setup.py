--- conflicted
+++ resolved
@@ -42,20 +42,17 @@
     "dask": ["dask[complete]"],
     "track": ["track @ git+https://github.com/Delaunay/track"],
     "profet": ["emukit", "GPy", "torch", "pybnn"],
-<<<<<<< HEAD
     "dehb": [
         "ConfigSpace",
         "dehb @ git+https://github.com/automl/DEHB.git@development",
         "sspace @ git+https://github.com/Epistimio/sample-space.git",
     ],
-=======
-    "pb2": ["GPy"],
->>>>>>> 1386d59d
     "bohb": [
         "hpbandster",
         "ConfigSpace",
         "sspace @ git+https://github.com/Epistimio/sample-space.git",
     ],
+    "pb2": ["GPy"],
     "nevergrad": ["nevergrad>=0.4.3.post10", "fcmaes", "pymoo"],
 }
 extras_require["all"] = sorted(set(sum(extras_require.values(), [])))
