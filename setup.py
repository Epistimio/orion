#!/usr/bin/env python
# -*- coding: utf-8 -*-
"""Installation script for Oríon."""
import os

from setuptools import setup

import versioneer


repo_root = os.path.dirname(os.path.abspath(__file__))

with open("tests/requirements.txt") as f:
    tests_require = f.readlines()

packages = [  # Packages must be sorted alphabetically to ease maintenance and merges.
    "orion.algo",
    "orion.algo.pbt",
    "orion.analysis",
    "orion.benchmark",
    "orion.client",
    "orion.core",
    "orion.executor",
    "orion.plotting",
    "orion.serving",
    "orion.storage",
    "orion.testing",
]

extras_require = {
    "test": tests_require,
    "dask": ["dask[complete]"],
    "track": ["track @ git+https://github.com/Delaunay/track"],
    "profet": ["emukit", "GPy", "torch", "pybnn"],
<<<<<<< HEAD
    "bohb": [
        "hpbandster",
        "ConfigSpace",
        "sspace @ git+https://github.com/Epistimio/sample-space",
    ],
=======
    "nevergrad": ["nevergrad>=0.4.3.post10", "fcmaes", "pymoo"],
>>>>>>> 215d781b
}
extras_require["all"] = list(set(sum(extras_require.values(), [])))

setup_args = dict(
    name="orion",
    version=versioneer.get_version(),
    cmdclass=versioneer.get_cmdclass(),
    description="Asynchronous [black-box] Optimization",
    long_description=open(
        os.path.join(repo_root, "README.rst"), "rt", encoding="utf8"
    ).read(),
    license="BSD-3-Clause",
    author="Epistímio",
    author_email="xavier.bouthillier@umontreal.ca",
    url="https://github.com/epistimio/orion",
    packages=packages,
    package_dir={"": "src"},
    include_package_data=True,
    python_requires=">=3.7",
    entry_points={
        "console_scripts": [
            "orion = orion.core.cli:main",
        ],
        "BaseAlgorithm": [
            "random = orion.algo.random:Random",
            "gridsearch = orion.algo.gridsearch:GridSearch",
            "asha = orion.algo.asha:ASHA",
            "hyperband = orion.algo.hyperband:Hyperband",
            "tpe = orion.algo.tpe:TPE",
            "EvolutionES = orion.algo.evolution_es:EvolutionES",
            "pbt = orion.algo.pbt.pbt:PBT",
<<<<<<< HEAD
            "bohb = orion.algo.bohb:BOHB",
=======
            "nevergrad = orion.algo.nevergradoptimizer:NevergradOptimizer",
>>>>>>> 215d781b
        ],
        "Database": [
            "ephemeraldb = orion.core.io.database.ephemeraldb:EphemeralDB",
            "pickleddb = orion.core.io.database.pickleddb:PickledDB",
            "mongodb = orion.core.io.database.mongodb:MongoDB",
        ],
        "BaseStorageProtocol": [
            "track = orion.storage.track:Track",
            "legacy = orion.storage.legacy:Legacy",
        ],
        "BaseExecutor": [
            "singleexecutor = orion.executor.single_backend:SingleExecutor",
            "joblib = orion.executor.joblib_backend:Joblib",
            "dask = orion.executor.dask_backend:Dask",
        ],
    },
    install_requires=[
        "cloudpickle",
        "PyYAML",
        "pymongo>=3",
        "numpy",
        "scipy",
        "gitpython",
        "filelock",
        "tabulate",
        "AppDirs",
        "plotly",
        "kaleido",
        "requests",
        "pandas",
        "gunicorn",
        "falcon",
        "falcon-cors",
        "scikit-learn",
        "psutil",
        "joblib",
        "pytest>=3.0.0",
    ],
    tests_require=tests_require,
    setup_requires=["setuptools", "appdirs", "pytest-runner"],
    extras_require=extras_require,
    # "Zipped eggs don't play nicely with namespace packaging"
    # from https://github.com/pypa/sample-namespace-packages
    zip_safe=False,
)

setup_args["keywords"] = [
    "Machine Learning",
    "Deep Learning",
    "Distributed",
    "Optimization",
]

setup_args["platforms"] = ["Linux"]

setup_args["classifiers"] = [
    "Development Status :: 1 - Planning",
    "Intended Audience :: Developers",
    "Intended Audience :: Education",
    "Intended Audience :: Science/Research",
    "License :: OSI Approved :: BSD License",
    "Operating System :: POSIX",
    "Operating System :: Unix",
    "Programming Language :: Python",
    "Topic :: Scientific/Engineering",
    "Topic :: Scientific/Engineering :: Artificial Intelligence",
] + [("Programming Language :: Python :: %s" % x) for x in "3 3.7 3.8 3.9".split()]

if __name__ == "__main__":
    setup(**setup_args)<|MERGE_RESOLUTION|>--- conflicted
+++ resolved
@@ -32,15 +32,12 @@
     "dask": ["dask[complete]"],
     "track": ["track @ git+https://github.com/Delaunay/track"],
     "profet": ["emukit", "GPy", "torch", "pybnn"],
-<<<<<<< HEAD
     "bohb": [
         "hpbandster",
         "ConfigSpace",
         "sspace @ git+https://github.com/Epistimio/sample-space",
     ],
-=======
     "nevergrad": ["nevergrad>=0.4.3.post10", "fcmaes", "pymoo"],
->>>>>>> 215d781b
 }
 extras_require["all"] = list(set(sum(extras_require.values(), [])))
 
@@ -72,11 +69,8 @@
             "tpe = orion.algo.tpe:TPE",
             "EvolutionES = orion.algo.evolution_es:EvolutionES",
             "pbt = orion.algo.pbt.pbt:PBT",
-<<<<<<< HEAD
             "bohb = orion.algo.bohb:BOHB",
-=======
             "nevergrad = orion.algo.nevergradoptimizer:NevergradOptimizer",
->>>>>>> 215d781b
         ],
         "Database": [
             "ephemeraldb = orion.core.io.database.ephemeraldb:EphemeralDB",
