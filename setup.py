--- conflicted
+++ resolved
@@ -32,13 +32,10 @@
     "dask": ["dask[complete]"],
     "track": ["track @ git+https://github.com/Delaunay/track"],
     "profet": ["emukit", "GPy", "torch", "pybnn"],
-<<<<<<< HEAD
     "ax": [
         "ax-platform", "numpy",
     ],
-=======
     "nevergrad": ["nevergrad>=0.4.3.post10", "fcmaes", "pymoo"],
->>>>>>> b29f62e8
 }
 extras_require["all"] = list(set(sum(extras_require.values(), [])))
 
@@ -70,11 +67,8 @@
             "tpe = orion.algo.tpe:TPE",
             "EvolutionES = orion.algo.evolution_es:EvolutionES",
             "pbt = orion.algo.pbt.pbt:PBT",
-<<<<<<< HEAD
             "ax = orion.algo.axoptimizer:AxOptimizer",
-=======
             "nevergrad = orion.algo.nevergradoptimizer:NevergradOptimizer",
->>>>>>> b29f62e8
         ],
         "Database": [
             "ephemeraldb = orion.core.io.database.ephemeraldb:EphemeralDB",
