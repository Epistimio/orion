--- conflicted
+++ resolved
@@ -1,9 +1,5 @@
 [tox]
-<<<<<<< HEAD
-envlist = py{37,38,39, 310}-{linux,macos}{,-all}
-=======
-envlist = py{37,38,39}-{linux,macos}{,-all}
->>>>>>> 06e6be9f
+envlist = py{37,38,39,310}-{linux,macos}{,-all}
 
 #########################################################
 # Tox environments
@@ -222,7 +218,7 @@
 description = Invoke sphinx to build documentation and API reference
 basepython = python3
 skip_install = false
-extras = 
+extras =
     docs
     pb2
 commands =
