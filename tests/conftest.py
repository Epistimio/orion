--- conflicted
+++ resolved
@@ -1,11 +1,8 @@
 #!/usr/bin/env python
 """Common fixtures and utils for unittests and functional tests."""
-<<<<<<< HEAD
-=======
 from __future__ import annotations
 
 import getpass
->>>>>>> 6af06476
 import os
 from typing import Any
 
