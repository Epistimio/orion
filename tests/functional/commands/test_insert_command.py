--- conflicted
+++ resolved
@@ -5,10 +5,7 @@
 import pytest
 
 import orion.core.cli
-<<<<<<< HEAD
 from orion.storage.base import setup_storage
-=======
->>>>>>> 5fb2b4e2
 
 
 def get_user_corneau():
