--- conflicted
+++ resolved
@@ -393,42 +393,21 @@
 def test_with_evc(algorithm, storage):
     """Test a scenario where algos are warm-started with EVC."""
 
-<<<<<<< HEAD
     base_exp = create_experiment(
         name="exp",
         space=space_with_fidelity,
         algorithms=algorithm_configs["random"],
         max_trials=10,
+        storage=storage,
     )
     base_exp.workon(rosenbrock, max_trials=10)
-=======
-    with OrionState(
-        storage={"type": "legacy", "database": {"type": "PickledDB"}}
-    ) as cfg:
-        base_exp = create_experiment(
-            name="exp",
-            space=space_with_fidelity,
-            algorithms=algorithm_configs["random"],
-            max_trials=10,
-            storage=cfg.storage_config,
-        )
-        base_exp.workon(rosenbrock, max_trials=10)
-
-        exp = create_experiment(
-            name="exp",
-            space=space_with_fidelity,
-            algorithms=algorithm,
-            max_trials=30,
-            branching={"branch_from": "exp", "enable": True},
-            storage=cfg.storage_config,
-        )
->>>>>>> 73cc6cd1
 
     exp = create_experiment(
         name="exp",
         space=space_with_fidelity,
         algorithms=algorithm,
         max_trials=30,
+        storage=storage,
         branching={"branch_from": "exp", "enable": True},
     )
 
@@ -478,20 +457,9 @@
 
     name = f"{list(algorithm.keys())[0]}_exp"
 
-<<<<<<< HEAD
     exp = create_experiment(
-        name=name,
-        space=space_with_fidelity,
-        algorithms=algorithm,
-    )
-=======
-        exp = create_experiment(
-            name=name,
-            space=space_with_fidelity,
-            algorithms=algorithm,
-            storage=cfg.storage_config,
-        )
->>>>>>> 73cc6cd1
+        name=name, space=space_with_fidelity, algorithms=algorithm, storage=storage
+    )
 
     exp.workon(rosenbrock, max_trials=MAX_TRIALS, n_workers=2)
 
