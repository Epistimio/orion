#!/usr/bin/env python
# -*- coding: utf-8 -*-
"""Perform a functional test for orion benchmark."""

import plotly
import pytest

from orion.benchmark.assessment import AverageRank, AverageResult
from orion.benchmark.benchmark_client import get_or_create_benchmark
from orion.benchmark.task import BenchmarkTask, Branin

algorithms = [
    {"algorithm": {"random": {"seed": 1}}},
    {"algorithm": {"tpe": {"seed": 1}}},
]


def assert_benchmark_figures(figures, num, assessments, tasks):

    figure_num = 0
    for i, (assess, task_figs) in enumerate(figures.items()):
        assert assess == assessments[i].__class__.__name__
        for j, (task, figs) in enumerate(task_figs.items()):
            assert task == tasks[j].__class__.__name__
            figure_num += len(figs)

            for _, fig in figs.items():
                assert type(fig) is plotly.graph_objects.Figure

    assert figure_num == num


class BirdLike(BenchmarkTask):
    """User defined benchmark task"""

    def __init__(self, max_trials=20):
        super(BirdLike, self).__init__(max_trials=max_trials)

    def call(self, x):

        y = (2 * x ** 4 + x ** 2 + 2) / (x ** 4 + 1)

        return [dict(name="birdlike", type="objective", value=y)]

    def get_search_space(self):
        """Return the search space for the task objective function"""
        rspace = {"x": "uniform(-4, 4)"}

        return rspace


@pytest.mark.usefixtures("setup_pickleddb_database")
def test_simple():
    """Test a end 2 end exucution of benchmark"""
    task_num = 2
    trial_num = 10
    assessments = [AverageResult(task_num), AverageRank(task_num)]
    tasks = [
        Branin(trial_num),
        BirdLike(trial_num),
    ]

    benchmark = get_or_create_benchmark(
        name="bm001",
        algorithms=algorithms,
        targets=[{"assess": assessments, "task": tasks}],
    )

    benchmark.process()

    assert len(benchmark.studies) == len(assessments) * len(tasks)

    status = benchmark.status()

    experiments = benchmark.experiments()

    assert len(experiments) == len(algorithms) * task_num * len(assessments) * len(
        tasks
    )

    assert len(status) == len(algorithms) * len(assessments) * len(tasks)

    figures = benchmark.analysis()

    assert_benchmark_figures(figures, 4, assessments, tasks)

    benchmark = get_or_create_benchmark(name="bm001")
    figures = benchmark.analysis()

<<<<<<< HEAD
    assert_benchmark_figures(figures, 4, assessments, tasks)
=======
    assert len(figures) == len(benchmark.studies)
    assert type(figures[0]) is plotly.graph_objects.Figure
    benchmark.close()
>>>>>>> 8807f6e3
<|MERGE_RESOLUTION|>--- conflicted
+++ resolved
@@ -87,10 +87,5 @@
     benchmark = get_or_create_benchmark(name="bm001")
     figures = benchmark.analysis()
 
-<<<<<<< HEAD
     assert_benchmark_figures(figures, 4, assessments, tasks)
-=======
-    assert len(figures) == len(benchmark.studies)
-    assert type(figures[0]) is plotly.graph_objects.Figure
-    benchmark.close()
->>>>>>> 8807f6e3
+    benchmark.close()