<<<<<<< HEAD
import multiprocessing
import multiprocessing.process as proc
=======
import os
>>>>>>> 083dc384
import time

import pytest

from orion.executor.base import AsyncException, ExecutorClosed, executor_factory
from orion.executor.dask_backend import HAS_DASK, Dask
from orion.executor.multiprocess_backend import PoolExecutor
from orion.executor.ray_backend import HAS_RAY, Ray
from orion.executor.single_backend import SingleExecutor

try:
    import torch
    from torchvision import datasets, transforms

    HAS_PYTORCH = True
except:
    HAS_PYTORCH = False


def multiprocess(n):
    return PoolExecutor(n, "multiprocess")


def thread(n):
    return PoolExecutor(n, "threading")


def ray(n):
    test_working_dir = os.path.dirname(os.path.abspath(__file__))
    return Ray(n, runtime_env={"working_dir": test_working_dir})


def skip_dask_if_not_installed(
    value, reason="Dask dependency is required for these tests."
):
    return pytest.param(
        value,
        marks=pytest.mark.skipif(
            not HAS_DASK,
            reason=reason,
        ),
    )


def xfail_dask_if_not_installed(
    value, reason="Dask dependency is required for these tests."
):
    return pytest.param(
        value,
        marks=pytest.mark.xfail(
            condition=not HAS_DASK, reason=reason, raises=ImportError
        ),
    )


def skip_ray_if_not_installed(
    value, reason="Ray dependency is required for these tests."
):
    return pytest.param(
        value,
        marks=pytest.mark.skipif(
            not HAS_RAY,
            reason=reason,
        ),
    )


def xfail_ray_if_not_installed(
    value, reason="Ray dependency is required for these tests."
):
    return pytest.param(
        value,
        marks=pytest.mark.xfail(
            condition=not HAS_RAY, reason=reason, raises=ImportError
        ),
    )


executors = [
    "joblib",
    "poolexecutor",
    "singleexecutor",
    skip_dask_if_not_installed("dask"),
    skip_ray_if_not_installed("ray"),
]

backends = [
    thread,
    multiprocess,
    SingleExecutor,
    skip_dask_if_not_installed(Dask),
    skip_ray_if_not_installed(ray),
]


def function(a, b, c):
    return a + b * c


def slow_function(a, b, c):
    time.sleep(5)
    return function(a, b, c)


class BadException(Exception):
    pass


def bad_function(a, b, c):
    raise BadException()


@pytest.mark.parametrize("backend", backends)
def test_execute_function(backend):
    with backend(5) as executor:
        future = executor.submit(function, 1, 2, c=3)
        assert executor.wait([future]) == [7]

    # Executor was closed at exit
    with pytest.raises(ExecutorClosed):
        executor.submit(function, 1, 2, c=3)


@pytest.mark.parametrize("backend", backends)
def test_execute_delete(backend):
    executor = backend(5)

    future = executor.submit(function, 1, 2, c=3)
    assert executor.wait([future]) == [7]

    executor.__del__()

    # Executor was closed when deleted
    with pytest.raises(ExecutorClosed):
        executor.submit(function, 1, 2, c=3)


@pytest.mark.parametrize("backend", backends)
def test_execute_bad_function(backend):
    with backend(5) as executor:
        future = executor.submit(bad_function, 1, 2, 3)
        with pytest.raises(BadException):
            executor.wait([future])


@pytest.mark.parametrize("backend", backends)
def test_execute_async_exception(backend):
    with backend(5) as executor:
        futures = [executor.submit(bad_function, 1, 2, i) for i in range(20)]
        results = []

        # waiting should not raise exception
        while len(results) != 20:
            partial = executor.async_get(futures)
            results.extend(partial)

        # exception is raised when we try to fetch the result
        for result in results:
            with pytest.raises(BadException):
                _ = result.value


@pytest.mark.parametrize("backend", backends)
def test_execute_async(backend):
    with backend(5) as executor:
        futures = [executor.submit(function, 1, 2, i) for i in range(10)]

        total_task = len(futures)
        results = executor.async_get(futures, timeout=1)

        assert len(results) > 0, "We got some results"
        assert len(futures) == total_task - len(results), "Finished futures got removed"


@pytest.mark.parametrize("backend", backends)
def test_execute_async_all(backend):
    """Makes sure wait can be reinplemented as a async_get"""
    all_results = []

    with backend(5) as executor:
        futures = [executor.submit(function, 1, 2, i) for i in range(10)]
        all_results = executor.wait(futures)
    all_results.sort()

    # Async version
    all_results_async = []
    with backend(5) as executor:
        futures = [executor.submit(function, 1, 2, i) for i in range(10)]

        results = True
        while results:
            results = executor.async_get(futures, timeout=1)
            all_results_async.extend(results)

    all_results_async = [a.value for a in all_results_async]
    all_results_async.sort()
    assert all_results_async == all_results


@pytest.mark.parametrize(
    "backend",
    [thread, multiprocess, xfail_dask_if_not_installed(Dask)],
)
def test_execute_async_timeout(backend):
    """Makes sure async_get does not wait after timeout"""
    with backend(5) as executor:
        futures = [executor.submit(slow_function, 1, 2, i) for i in range(10)]
        results = executor.async_get(futures, timeout=1)

        assert len(results) == 0, "No tasks had time to finish yet"
        assert len(futures) == 10, "All futures are still there"


@pytest.mark.parametrize("backend", backends)
def test_execute_async_bad(backend):
    """Makes sure async_get does not throw exceptions"""
    with backend(5) as executor:
        futures = [executor.submit(bad_function, 1, 2, i) for i in range(10)]

        results = []
        while futures:
            results.extend(executor.async_get(futures))

    for result in results:
        assert isinstance(result, AsyncException)

        with pytest.raises(BadException):
            result.value


def nested_jobs(executor):
    with executor:
        futures = [executor.submit(function, 1, 2, i) for i in range(10)]
        all_results = executor.wait(futures)
    return sum(all_results)


@pytest.mark.parametrize("backend", [SingleExecutor])
def test_executor_is_serializable(backend):
    with backend(5) as executor:
        futures = [executor.submit(nested_jobs, executor) for _ in range(10)]
        all_results = executor.wait(futures)

    assert sum(all_results) == 1000


def proxy(*args):
    import subprocess

    subprocess.run(["echo", ""])


@pytest.mark.parametrize("backend", backends)
def test_multisubprocess(backend):
    with backend(5) as executor:
        futures = [executor.submit(proxy) for i in range(5)]

        results = executor.async_get(futures, timeout=2)

        for r in results:
            # access the results to make sure no exception is being
            # suppressed
            r.value


def nested(executor):
    futures = []

    for i in range(5):
        futures.append(executor.submit(function, 1, 2, 3))

    return sum(f.get() for f in futures)


@pytest.mark.parametrize("backend", backends)
def test_nested_submit(backend):
    with backend(5) as executor:
        futures = [executor.submit(nested, executor) for i in range(5)]

        results = executor.async_get(futures, timeout=2)

        for r in results:
            assert r.value == 35


def inc(a):
    return a + 1


def nested_pool():
    import multiprocessing.process as proc

    assert not proc._current_process._config.get("daemon")

    data = [1, 2, 3, 4, 5, 6]
    with multiprocessing.Pool(5) as p:
        result = p.map_async(inc, data)
        result.wait()
        data = result.get()

    return sum(data)


@pytest.mark.parametrize("backend", backends)
def test_nested_submit_pool(backend):
    if backend is Dask:
        pytest.xfail("Dask does not support nesting")

    with backend(5) as executor:
        futures = [executor.submit(nested_pool) for i in range(5)]

        results = executor.async_get(futures, timeout=2)

        for r in results:
            assert r.value == 27


@pytest.mark.parametrize("executor", executors)
def test_executors_have_default_args(executor):

    with executor_factory.create(executor):
        pass


@pytest.mark.parametrize("backend", backends)
def test_executors_del_does_not_raise(backend):
    # if executor init fails you can get very weird error messages,
    # because of the deleter trying to close unallocated resources.

    executor = backend(1)
    if hasattr(executor, "pool"):
        executor.pool.shutdown()
        del executor.pool
    elif hasattr(executor, "client"):
        executor.client.close()
        del executor.client

    del executor


def pytorch_workon(pid):
    assert not proc._current_process._config.get("daemon")

    transform = transforms.Compose(
        [
            transforms.ToTensor(),
        ]
    )

    dataset = datasets.FakeData(128, transform=transform)

    loader = torch.utils.data.DataLoader(dataset, num_workers=2, batch_size=64)

    for i, _ in enumerate(loader):
        pass

    return i


@pytest.mark.parametrize("backend", backends)
def test_pytorch_dataloader(backend):
    if backend is Dask:
        pytest.xfail("Dask does not support nesting")

    if not HAS_PYTORCH:
        pytest.skip("Pytorch is not installed skipping")
        return

    with backend(2) as executor:
        futures = [executor.submit(pytorch_workon, i) for i in range(2)]

        results = executor.async_get(futures, timeout=2)

        for r in results:
            assert r.value == 1<|MERGE_RESOLUTION|>--- conflicted
+++ resolved
@@ -1,9 +1,6 @@
-<<<<<<< HEAD
 import multiprocessing
 import multiprocessing.process as proc
-=======
 import os
->>>>>>> 083dc384
 import time
 
 import pytest
