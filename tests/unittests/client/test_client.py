#!/usr/bin/env python
"""Example usage and tests for :mod:`orion.client`."""
import copy
import json
from importlib import reload

import pytest

import orion.client
import orion.client.cli as cli
import orion.core
from orion.algo.random import Random
from orion.client import get_experiment
from orion.client.experiment import ExperimentClient
from orion.core.io.database.ephemeraldb import EphemeralDB
from orion.core.io.database.pickleddb import PickledDB
from orion.core.utils.exceptions import (
    BranchingEvent,
    NoConfigurationError,
    RaceCondition,
    UnsupportedOperation,
)
from orion.storage.base import setup_storage
from orion.storage.legacy import Legacy
from orion.testing import OrionState

create_experiment = orion.client.create_experiment
workon = orion.client.workon


config = dict(
    name="supernaekei",
    space={"x": "uniform(0, 200)"},
    metadata={
        "user": "tsirif",
        "orion_version": "XYZ",
        "VCS": {
            "type": "git",
            "is_dirty": False,
            "HEAD_sha": "test",
            "active_branch": None,
            "diff_sha": "diff",
        },
    },
    version=1,
    pool_size=1,
    max_trials=10,
    max_broken=5,
    working_dir="",
    algorithms={"random": {"seed": 1}},
    refers=dict(root_id="supernaekei", parent_id=None, adapter=[]),
)


@pytest.fixture()
def user_config():
    """Curate config as a user would provide it"""
    user_config = copy.deepcopy(config)
    user_config.pop("metadata")
    user_config.pop("version")
    user_config.pop("refers")
    user_config.pop("pool_size")
    return user_config


@pytest.fixture()
def data():
    """Return serializable data."""
    return "this is datum"


class TestReportResults:
    """Check functionality and edge cases of `report_results` helper interface."""

    def test_with_no_env(self, monkeypatch, capsys, data):
        """Test without having set the appropriate environmental variable.

        Then: It should print `data` parameter instead to stdout.
        """
        monkeypatch.delenv("ORION_RESULTS_PATH", raising=False)
        reloaded_client = reload(cli)

        assert reloaded_client.IS_ORION_ON is False
        assert reloaded_client.RESULTS_FILENAME is None
        assert reloaded_client._HAS_REPORTED_RESULTS is False

        reloaded_client.report_results(data)
        out, err = capsys.readouterr()
        assert reloaded_client._HAS_REPORTED_RESULTS is True
        assert out == data + "\n"
        assert err == ""

    def test_with_correct_env(self, monkeypatch, capsys, tmpdir, data):
        """Check that a file with correct data will be written to an existing
        file in a legit path.
        """
        path = str(tmpdir.join("naedw.txt"))
        with open(path, mode="w"):
            pass
        monkeypatch.setenv("ORION_RESULTS_PATH", path)
        reloaded_client = reload(cli)

        assert reloaded_client.IS_ORION_ON is True
        assert reloaded_client.RESULTS_FILENAME == path
        assert reloaded_client._HAS_REPORTED_RESULTS is False

        reloaded_client.report_results(data)
        out, err = capsys.readouterr()
        assert reloaded_client._HAS_REPORTED_RESULTS is True
        assert out == ""
        assert err == ""

        with open(path) as results_file:
            res = json.load(results_file)
        assert res == data

    def test_with_env_set_but_no_file_exists(self, monkeypatch, tmpdir, data):
        """Check that a Warning will be raised at import time,
        if environmental is set but does not correspond to an existing file.
        """
        path = str(tmpdir.join("naedw.txt"))
        monkeypatch.setenv("ORION_RESULTS_PATH", path)

        with pytest.raises(RuntimeWarning) as exc:
            reload(cli)

        assert "existing file" in str(exc.value)

    def test_call_interface_twice(self, monkeypatch, data):
        """Check that a Warning will be raised at call time,
        if function has already been called once.
        """
        monkeypatch.delenv("ORION_RESULTS_PATH", raising=False)
        reloaded_client = reload(cli)

        reloaded_client.report_results(data)
        with pytest.raises(RuntimeWarning) as exc:
            reloaded_client.report_results(data)

        assert "already reported" in str(exc.value)
        assert reloaded_client.IS_ORION_ON is False
        assert reloaded_client.RESULTS_FILENAME is None
        assert reloaded_client._HAS_REPORTED_RESULTS is True


@pytest.mark.usefixtures("version_XYZ")
class TestCreateExperiment:
    """Test creation of experiment with `client.create_experiment()`"""

    @pytest.mark.usefixtures("orionstate")
    def test_create_experiment_no_storage(self, monkeypatch):
        """Test creation if storage is not configured"""
        name = "oopsie_forgot_a_storage"
        host = orion.core.config.storage.database.host

        with OrionState(storage=orion.core.config.storage.to_dict()) as cfg:
            # Reset the Storage and drop instances so that setup_storage() would fail.
            cfg.cleanup()

            # Make sure storage must be instantiated during `create_experiment()`
            # with pytest.raises(SingletonNotInstantiatedError):
            #    setup_storage()

            experiment = create_experiment(
                name=name, space={"x": "uniform(0, 10)"}, storage=cfg.storage_config
            )

            assert isinstance(experiment._experiment._storage, Legacy)
            assert isinstance(experiment._experiment._storage._db, PickledDB)
            assert experiment._experiment._storage._db.host == host

    def test_create_experiment_new_no_space(self):
        """Test that new experiment needs space"""
        with OrionState() as cfg:
            name = "oopsie_forgot_a_space"
            with pytest.raises(NoConfigurationError) as exc:
                create_experiment(name=name, storage=cfg.storage_config)

            assert f"Experiment {name} does not exist in DB" in str(exc.value)

    def test_create_experiment_bad_storage(self):
        """Test error message if storage is not configured properly"""
        name = "oopsie_bad_storage"
        # Make sure there is no existing storage singleton

        with pytest.raises(NotImplementedError) as exc:
            create_experiment(
                name=name,
                storage={"type": "legacy", "database": {"type": "idontexist"}},
            )

        assert "Could not find implementation of Database, type = 'idontexist'" in str(
            exc.value
        )

    def test_create_experiment_new_default(self):
        """Test creating a new experiment with all defaults"""
        name = "all_default"
        space = {"x": "uniform(0, 10)"}
        with OrionState() as cfg:
            experiment = create_experiment(
                name="all_default", space=space, storage=cfg.storage_config
            )

            assert experiment.name == name
            assert experiment.space.configuration == space

            assert experiment.max_trials == orion.core.config.experiment.max_trials
            assert experiment.max_broken == orion.core.config.experiment.max_broken
            assert experiment.working_dir == orion.core.config.experiment.working_dir
            assert experiment.algorithms
            assert experiment.algorithms.configuration == {"random": {"seed": None}}

    def test_create_experiment_new_full_config(self, user_config):
        """Test creating a new experiment by specifying all attributes."""
        with OrionState() as cfg:
            experiment = create_experiment(**user_config, storage=cfg.storage_config)

            exp_config = experiment.configuration

            assert exp_config["space"] == config["space"]
            assert exp_config["max_trials"] == config["max_trials"]
            assert exp_config["max_broken"] == config["max_broken"]
            assert exp_config["working_dir"] == config["working_dir"]
            assert exp_config["algorithms"] == config["algorithms"]

    def test_create_experiment_hit_no_branch(self, user_config):
        """Test creating an existing experiment by specifying all identical attributes."""
        with OrionState(experiments=[config]) as cfg:
            experiment = create_experiment(**user_config, storage=cfg.storage_config)

            exp_config = experiment.configuration

            assert experiment.name == config["name"]
            assert experiment.version == 1
            assert exp_config["space"] == config["space"]
            assert exp_config["max_trials"] == config["max_trials"]
            assert exp_config["max_broken"] == config["max_broken"]
            assert exp_config["working_dir"] == config["working_dir"]
            assert exp_config["algorithms"] == config["algorithms"]

    def test_create_experiment_hit_no_config(self):
        """Test creating an existing experiment by specifying the name only."""
<<<<<<< HEAD
        with OrionState(experiments=[config]):
            experiment = create_experiment(config["name"])
=======
        with OrionState(experiments=[config]) as cfg:
            experiment = create_experiment(config["name"], storage=cfg.storage_config)

>>>>>>> 73cc6cd1
            assert experiment.name == config["name"]
            assert experiment.version == 1
            assert experiment.space.configuration == config["space"]
            assert experiment.algorithms
            assert experiment.algorithms.configuration == config["algorithms"]
            assert experiment.max_trials == config["max_trials"]
            assert experiment.max_broken == config["max_broken"]
            assert experiment.working_dir == config["working_dir"]

    def test_create_experiment_hit_branch(self):
        """Test creating a differing experiment that cause branching."""
        with OrionState(experiments=[config]) as cfg:
            experiment = create_experiment(
                config["name"],
                space={"y": "uniform(0, 10)"},
                branching={"enable": True},
                storage=cfg.storage_config,
            )

            assert experiment.name == config["name"]
            assert experiment.version == 2
            assert experiment.algorithms
            assert experiment.algorithms.configuration == config["algorithms"]
            assert experiment.max_trials == config["max_trials"]
            assert experiment.max_broken == config["max_broken"]
            assert experiment.working_dir == config["working_dir"]

    def test_create_experiment_race_condition(self, monkeypatch):
        """Test that a single race condition is handled seamlessly

        RaceCondition during registration is already handled by `build()`, therefore we will only
        test for race conditions during version update.
        """
        with OrionState(experiments=[config]) as cfg:
            parent = create_experiment(config["name"])
            child = create_experiment(
                config["name"],
                space={"y": "uniform(0, 10)"},
                branching={"enable": True},
                storage=cfg.storage_config,
            )

            def insert_race_condition(self, query):
                is_auto_version_query = query == {
                    "name": config["name"],
                    "refers.parent_id": parent.id,
                }
                if is_auto_version_query:
                    data = [child.configuration]
                # First time the query returns no other child
                elif insert_race_condition.count < 1:
                    data = [parent.configuration]
                else:
                    data = [parent.configuration, child.configuration]

                insert_race_condition.count += int(is_auto_version_query)

                return data

            insert_race_condition.count = 0

            monkeypatch.setattr(
                setup_storage().__class__, "fetch_experiments", insert_race_condition
            )

            experiment = create_experiment(
                config["name"],
                space={"y": "uniform(0, 10)"},
                branching={"enable": True},
            )

            assert insert_race_condition.count == 1
            assert experiment.version == 2
            assert experiment.configuration == child.configuration

    def test_create_experiment_race_condition_broken(self, monkeypatch):
        """Test that two or more race condition leads to raise"""
        with OrionState(experiments=[config]) as cfg:
            parent = create_experiment(config["name"])
            child = create_experiment(
                config["name"],
                space={"y": "uniform(0, 10)"},
                branching={"enable": True},
                storage=cfg.storage_config,
            )

            def insert_race_condition(self, query):
                is_auto_version_query = query == {
                    "name": config["name"],
                    "refers.parent_id": parent.id,
                }
                if is_auto_version_query:
                    data = [child.configuration]
                # The query returns no other child, never!
                else:
                    data = [parent.configuration]

                insert_race_condition.count += int(is_auto_version_query)

                return data

            insert_race_condition.count = 0

            monkeypatch.setattr(
                setup_storage().__class__, "fetch_experiments", insert_race_condition
            )

            with pytest.raises(RaceCondition) as exc:
                create_experiment(
                    config["name"],
                    space={"y": "uniform(0, 10)"},
                    branching={"enable": True},
                )

            assert insert_race_condition.count == 2
            assert "There was a race condition during branching and new version" in str(
                exc.value
            )

    def test_create_experiment_hit_manual_branch(self):
        """Test creating a differing experiment that cause branching."""
        new_space = {"y": "uniform(0, 10)"}
        with OrionState(experiments=[config]) as cfg:
            create_experiment(
                config["name"],
                space=new_space,
                branching={"enable": True},
                storage=cfg.storage_config,
            )

            with pytest.raises(BranchingEvent) as exc:
                create_experiment(
                    config["name"],
                    version=1,
                    space=new_space,
                    branching={"enable": True},
                )

            assert "Configuration is different and generates" in str(exc.value)

    def test_create_experiment_debug_mode(self, tmp_path):
        """Test that EphemeralDB is used in debug mode whatever the storage config given"""

        conf_file = str(tmp_path / "db.pkl")

        experiment = create_experiment(
            config["name"],
            space={"x": "uniform(0, 10)"},
            storage={
                "type": "legacy",
                "database": {"type": "pickleddb", "host": conf_file},
            },
        )

        storage = experiment._experiment._storage
        assert isinstance(storage, Legacy)
        assert isinstance(storage._db, PickledDB)

        experiment = create_experiment(
            config["name"],
            space={"x": "uniform(0, 10)"},
            storage={"type": "legacy", "database": {"type": "pickleddb"}},
            debug=True,
        )

        storage = experiment._experiment._storage
        assert isinstance(storage, Legacy)
        assert isinstance(storage._db, EphemeralDB)


class TestWorkon:
    """Test the helper function for sequential API"""

    def test_workon(self):
        """Verify that workon processes properly"""

        def foo(x):
            return [dict(name="result", type="objective", value=x * 2)]

        experiment = workon(foo, space={"x": "uniform(0, 10)"}, max_trials=5)
        assert len(experiment.fetch_trials()) == 5
        assert experiment.name == "loop"
        assert isinstance(experiment._experiment._storage, Legacy)
        assert isinstance(experiment._experiment._storage._db, EphemeralDB)

    def test_workon_algo(self):
        """Verify that algo config is processed properly"""

        def foo(x):
            return [dict(name="result", type="objective", value=x * 2)]

        experiment = workon(
            foo,
            space={"x": "uniform(0, 10)"},
            max_trials=5,
            algorithms={"random": {"seed": 5}},
        )
        assert experiment.algorithms
        algo = experiment.algorithms.unwrapped
        assert isinstance(algo, Random)
        assert algo.seed == 5

    def test_workon_name(self):
        """Verify setting the name with workon"""

        def foo(x):
            return [dict(name="result", type="objective", value=x * 2)]

        experiment = workon(
            foo, space={"x": "uniform(0, 10)"}, max_trials=5, name="voici"
        )

        assert experiment.name == "voici"

    def test_workon_fail(self, monkeypatch):
        """Verify that storage is reverted if workon fails"""

        def foo(x):
            return [dict(name="result", type="objective", value=x * 2)]

        def build_fail(*args, **kwargs):
            raise RuntimeError("You shall not build!")

        monkeypatch.setattr("orion.core.io.experiment_builder.build", build_fail)

        # Flush storage singleton

        with pytest.raises(RuntimeError) as exc:
            experiment = workon(
                foo, space={"x": "uniform(0, 10)"}, max_trials=5, name="voici"
            )

        assert exc.match("You shall not build!")

        # Now test with a prior storage
        with OrionState(
            storage={"type": "legacy", "database": {"type": "EphemeralDB"}}
        ) as cfg:
            storage = cfg.storage

            with pytest.raises(RuntimeError) as exc:
                workon(foo, space={"x": "uniform(0, 10)"}, max_trials=5, name="voici")

            assert exc.match("You shall not build!")

    def test_workon_twice(self):
        """Verify setting the each experiment has its own storage"""

        def foo(x):
            return [dict(name="result", type="objective", value=x * 2)]

        experiment = workon(
            foo, space={"x": "uniform(0, 10)"}, max_trials=5, name="voici"
        )

        assert experiment.name == "voici"
        assert len(experiment.fetch_trials()) == 5

        experiment2 = workon(
            foo, space={"x": "uniform(0, 10)"}, max_trials=1, name="voici"
        )

        assert experiment2.name == "voici"
        assert len(experiment2.fetch_trials()) == 1

    def test_workon_with_parallel_backend(self):
        """Test there is no impact of joblib parallel for workon function"""

        def foo(x):
            return [dict(name="result", type="objective", value=x * 2)]

        import joblib

        with joblib.parallel_backend("loky"):
            experiment = workon(
                foo, space={"x": "uniform(0, 10)"}, max_trials=5, name="voici"
            )

        assert experiment.name == "voici"
        assert len(experiment.fetch_trials()) == 5

        with joblib.parallel_backend("loky", n_jobs=-1):
            experiment = workon(
                foo, space={"x": "uniform(0, 10)"}, max_trials=3, name="voici"
            )

        assert experiment.name == "voici"
        assert len(experiment.fetch_trials()) == 3


class TestGetExperiment:
    """Test :meth:`orion.client.get_experiment`"""

    @pytest.mark.usefixtures("mock_database")
    def test_experiment_do_not_exist(self):
        """Tests that an error is returned when the experiment doesn't exist"""
        with pytest.raises(NoConfigurationError) as exception:
            get_experiment("a")
        assert (
            "No experiment with given name 'a' and version '*' inside database, "
            "no view can be created." == str(exception.value)
        )

    def test_experiment_exist(self, mock_database):
        """
        Tests that an instance of :class:`orion.client.experiment.ExperimentClient` is
        returned representing the latest version when none is given.
        """
        experiment = create_experiment(
            "a", space={"x": "uniform(0, 10)"}, storage=mock_database.storage
        )

        experiment = get_experiment("a", storage=mock_database.storage)

        assert experiment
        assert isinstance(experiment, ExperimentClient)
        assert experiment.mode == "r"

    def test_version_do_not_exist(self, caplog, mock_database):
        """Tests that a warning is printed when the experiment exist but the version doesn't"""
        create_experiment(
            "a", space={"x": "uniform(0, 10)"}, storage=mock_database.storage
        )

        experiment = get_experiment("a", 2, storage=mock_database.storage)

        assert experiment.version == 1
        assert (
            "Version 2 was specified but most recent version is only 1. Using 1."
            in caplog.text
        )

    def test_read_write_mode(self, mock_database):
        """Tests that experiment can be created in write mode"""
        experiment = create_experiment(
            "a", space={"x": "uniform(0, 10)"}, storage=mock_database.storage
        )
        assert experiment.mode == "x"

        experiment = get_experiment("a", 2, mode="r", storage=mock_database.storage)
        assert experiment.mode == "r"

        with pytest.raises(UnsupportedOperation) as exc:
            experiment.insert({"x": 0})

        assert exc.match("ExperimentClient must have write rights to execute `insert()")

        experiment = get_experiment("a", 2, mode="w", storage=mock_database.storage)
        assert experiment.mode == "w"

        trial = experiment.insert({"x": 0})

        with pytest.raises(UnsupportedOperation) as exc:
            experiment.reserve(trial)

        assert exc.match(
            "ExperimentClient must have execution rights to execute `reserve()"
        )<|MERGE_RESOLUTION|>--- conflicted
+++ resolved
@@ -241,14 +241,9 @@
 
     def test_create_experiment_hit_no_config(self):
         """Test creating an existing experiment by specifying the name only."""
-<<<<<<< HEAD
-        with OrionState(experiments=[config]):
-            experiment = create_experiment(config["name"])
-=======
         with OrionState(experiments=[config]) as cfg:
             experiment = create_experiment(config["name"], storage=cfg.storage_config)
 
->>>>>>> 73cc6cd1
             assert experiment.name == config["name"]
             assert experiment.version == 1
             assert experiment.space.configuration == config["space"]
