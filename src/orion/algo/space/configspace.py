--- conflicted
+++ resolved
@@ -1,4 +1,5 @@
 from __future__ import annotations
+
 from functools import singledispatch
 from math import log10
 from typing import Optional
@@ -217,11 +218,7 @@
 
 @to_oriondim.register(NormalFloatHyperparameter)
 @to_oriondim.register(NormalIntegerHyperparameter)
-<<<<<<< HEAD
-def _from_normal(dim: Hyperparameter) -> Dimension:
-=======
-def from_normal(dim: Hyperparameter) -> Integer | Real:
->>>>>>> 17af4cea
+def _from_normal(dim: Hyperparameter) -> Integer | Real:
     """Builds a normal dimension from a normal hyperparameter"""
 
     klass = Integer
