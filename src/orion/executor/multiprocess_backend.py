import dataclasses
import logging
import pickle
import traceback
import uuid
from concurrent.futures import ThreadPoolExecutor, TimeoutError, wait
from dataclasses import dataclass
from multiprocessing import Manager, Process, get_context
from multiprocessing.pool import AsyncResult
from multiprocessing.pool import Pool as PyPool
from queue import Empty

import cloudpickle

from orion.executor.base import AsyncException, AsyncResult, BaseExecutor

log = logging.getLogger(__name__)


def _couldpickle_exec(payload):
    function, args, kwargs = pickle.loads(payload)
    result = function(*args, **kwargs)
    return cloudpickle.dumps(result)


class _Process(Process):
    """Process that cannot be a daemon"""

    def _get_daemon(self):
        return False

    def _set_daemon(self, value):
        pass

    daemon = property(_get_daemon, _set_daemon)


class _Future:
    """Wraps a python AsyncResult"""

    def __init__(self, future, cloudpickle=False):
        self.future = future
        self.cloudpickle = cloudpickle

    def get(self, timeout=None):
        r = self.future.get(timeout)
        return pickle.loads(r) if self.cloudpickle else r

    def wait(self, timeout=None):
        return self.future.wait(timeout)

    def ready(self):
        return self.future.ready()

    def successful(self):
        return self.future.successful()


class Pool(PyPool):
    """Custom pool that does not set its worker as daemon process"""

    ALLOW_DAEMON = True

    @staticmethod
    def Process(*args, **kwds):
        import sys

        v = sys.version_info

        #  < 3.8 use self._ctx
        # >= 3.8 ctx as an argument
        if v.major == 3 and v.minor >= 8:
            args = args[1:]

        if Pool.ALLOW_DAEMON:
            return Process(*args, **kwds)

        return _Process(*args, **kwds)

    def shutdown(self):
<<<<<<< HEAD
        self.close()
        self.join()
=======
        # NB: https://pytest-cov.readthedocs.io/en/latest/subprocess-support.html
        # says to not use terminate although it is what __exit__ does

        # self.close()
        # self.join()
        self.terminate()
>>>>>>> d202c7e3


class _ThreadFuture:
    """Wraps a concurrent Future to behave like AsyncResult"""

    def __init__(self, future):
        self.future = future

    def get(self, timeout=None):
        return self.future.result(timeout)

    def wait(self, timeout=None):
        wait([self.future], timeout)

    def ready(self):
        return self.future.done()

    def successful(self):
        if not self.future.done():
            raise ValueError()

        return self.future.exception() is None


class ThreadPool:
    """Custom pool that creates multiple threads instead of processess"""

    def __init__(self, n_workers):
        self.pool = ThreadPoolExecutor(n_workers)

    def __enter__(self):
        return self

    def __exit__(self, exc_type, exc_value, traceback):
        self.pool.shutdown()

    def shutdown(self):
        self.pool.shutdown()

    def apply_async(self, fun, args, kwds=None):
        if kwds is None:
            kwds = dict()

        return _ThreadFuture(self.pool.submit(fun, *args, **kwds))


class PoolExecutor(BaseExecutor):
    """Simple Pool executor.

    Parameters
    ----------

    n_workers: int
        Number of worker to spawn

    backend: str
        Pool backend to use; thread or multiprocess, defaults to multiprocess

    """

    BACKENDS = dict(
        thread=ThreadPool,
        threading=ThreadPool,
        multiprocess=Pool,
        loky=Pool,
    )

    def __init__(self, n_workers, backend="multiprocess", **kwargs):
        self.pool = PoolExecutor.BACKENDS.get(backend, ThreadPool)(n_workers)
        super().__init__(n_workers, **kwargs)

    def __enter__(self):
        return self

    def __exit__(self, exc_type, exc_value, traceback):
        self.pool.shutdown()

    def __del__(self):
        self.pool.shutdown()

    def __getstate__(self):
        state = super(PoolExecutor, self).__getstate__()
        return state

    def __setstate__(self, state):
        super(PoolExecutor, self).__setstate__(state)

    def submit(self, function, *args, **kwargs) -> AsyncResult:
        return self._submit_cloudpickle(function, *args, **kwargs)

    def _submit_python(self, function, *args, **kwargs) -> AsyncResult:
        return _Future(self.pool.apply_async(function, args=args, kwds=kwargs))

    def _submit_cloudpickle(self, function, *args, **kwargs) -> AsyncResult:
        payload = cloudpickle.dumps((function, args, kwargs))
        return _Future(self.pool.apply_async(_couldpickle_exec, args=(payload,)), True)

    def wait(self, futures):
        return [future.get() for future in futures]

    def _find_future_exception(self, future):
        for _, status in self.futures.items():
            if id(status.future) == id(future):
                return status.exception

    def async_get(self, futures, timeout=None):
        results = []
        tobe_deleted = []

        for future in futures:
            if timeout:
                future.wait(timeout)

            if future.ready():
                try:
                    results.append(AsyncResult(future, future.get()))
                except Exception as err:
                    results.append(AsyncException(future, err, traceback.format_exc()))

                tobe_deleted.append(future)

        for future in tobe_deleted:
            futures.remove(future)

        return results<|MERGE_RESOLUTION|>--- conflicted
+++ resolved
@@ -78,17 +78,12 @@
         return _Process(*args, **kwds)
 
     def shutdown(self):
-<<<<<<< HEAD
+        # NB: https://pytest-cov.readthedocs.io/en/latest/subprocess-support.html
+        # says to not use terminate although it is what __exit__ does
+
         self.close()
         self.join()
-=======
-        # NB: https://pytest-cov.readthedocs.io/en/latest/subprocess-support.html
-        # says to not use terminate although it is what __exit__ does
-
-        # self.close()
-        # self.join()
-        self.terminate()
->>>>>>> d202c7e3
+        # self.terminate()
 
 
 class _ThreadFuture:
