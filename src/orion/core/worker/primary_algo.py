--- conflicted
+++ resolved
@@ -1,16 +1,10 @@
 """ Utility function for creating and wrapping the HPO algorithm. """
 from __future__ import annotations
 
-<<<<<<< HEAD
 import inspect
 from typing import Callable, TypeVar, cast, overload
 
 from typing_extensions import Concatenate, ParamSpec
-=======
-import copy
-from logging import getLogger as get_logger
-from typing import Any, Generic, Sequence, TypeVar
->>>>>>> 5fb2b4e2
 
 from orion.algo.base import BaseAlgorithm
 from orion.algo.space import Space
@@ -27,10 +21,6 @@
 
 P = ParamSpec("P")
 
-<<<<<<< HEAD
-=======
-AlgoT = TypeVar("AlgoT", bound=BaseAlgorithm)
->>>>>>> 5fb2b4e2
 
 @overload
 def create_algo(
@@ -40,12 +30,12 @@
     *algo_args: P.args,
     **algo_kwargs: P.kwargs,
 ) -> InsistSuggest[SpaceTransform[AlgoT]]:
+    """Creates an algorithm of the given type."""
     ...
 
 
 @overload
 def create_algo(
-<<<<<<< HEAD
     algo_type: Callable[Concatenate[Space, P], WarmStarteableAlgoT],
     space: Space,
     knowledge_base: KnowledgeBase,
@@ -53,15 +43,6 @@
     **algo_kwargs: P.kwargs,
 ) -> InsistSuggest[SpaceTransform[WarmStarteableAlgoT]]:
     ...
-=======
-    algo_type: type[AlgoT],
-    space: Space,
-    **algo_kwargs,
-) -> SpaceTransformAlgoWrapper[AlgoT]:
-    """Creates an algorithm of the given type, taking care of transforming the space if needed."""
-    original_space = space
-    from orion.core.worker.transformer import build_required_space
->>>>>>> 5fb2b4e2
 
 
 @overload
@@ -74,12 +55,6 @@
 ) -> MultiTaskWrapper[InsistSuggest[SpaceTransform[AlgoT]]]:
     ...
 
-<<<<<<< HEAD
-=======
-# pylint: disable=too-many-public-methods
-class SpaceTransformAlgoWrapper(BaseAlgorithm, Generic[AlgoT]):
-    """Perform checks on points and transformations. Wrap the primary algorithm.
->>>>>>> 5fb2b4e2
 
 def create_algo(
     algo_type: Callable[Concatenate[Space, P], AlgoT],
@@ -112,7 +87,6 @@
     -------
         An AlgoWrapper around the algorithm of type `algo_type`.
     """
-<<<<<<< HEAD
     if not (inspect.isclass(algo_type) and issubclass(algo_type, BaseAlgorithm)):
         raise RuntimeError(
             f"algo_type must be a type of algorithm (a subclass of BaseAlgorithm), not {algo_type}"
@@ -139,297 +113,4 @@
     algorithm = InsistSuggest(space=spaces.pop(), algorithm=algorithm)
     if knowledge_base and not is_warmstarteable(algo_type):
         algorithm = MultiTaskWrapper(space=spaces.pop(), algorithm=algorithm)
-    return algorithm
-=======
-
-    def __init__(self, space: Space, algorithm: AlgoT):
-        super().__init__(space=space)
-        self.algorithm: AlgoT = algorithm
-        self.registry = Registry()
-        self.registry_mapping = RegistryMapping(
-            original_registry=self.registry,
-            transformed_registry=self.algorithm.registry,
-        )
-        self.max_suggest_attempts = 100
-
-    @property
-    def original_space(self) -> Space:
-        """The original space (before transformations).
-        This is exposed to the outside, but not to the wrapped algorithm.
-        """
-        return self._space
-
-    @property
-    def transformed_space(self) -> TransformedSpace:
-        """The transformed space (after transformations).
-        This is only exposed to the wrapped algo, not to classes outside of this.
-        """
-        return self.algorithm.space
-
-    def seed_rng(self, seed: int | Sequence[int] | None) -> None:
-        """Seed the state of the algorithm's random number generator."""
-        self.algorithm.seed_rng(seed)
-
-    @property
-    def state_dict(self) -> dict:
-        """Return a state dict that can be used to reset the state of the algorithm."""
-        # TODO: There's currently some duplicates between:
-        # - self.registry_mapping.original_registry and self.registry
-        # - self.registry_mapping.transformed_registry and self.algorithm.registry
-        return copy.deepcopy(
-            {
-                "algorithm": self.algorithm.state_dict,
-                "registry": self.registry.state_dict,
-                "registry_mapping": self.registry_mapping.state_dict,
-            }
-        )
-
-    def set_state(self, state_dict: dict) -> None:
-        """Reset the state of the algorithm based on the given state_dict
-
-        :param state_dict: Dictionary representing state of an algorithm
-        """
-        state_dict = copy.deepcopy(state_dict)
-        self.algorithm.set_state(state_dict["algorithm"])
-        self.registry.set_state(state_dict["registry"])
-        self.registry_mapping.set_state(state_dict["registry_mapping"])
-
-    def suggest(self, num: int) -> list[Trial]:
-        """Suggest a `num` of new sets of parameters.
-
-        Parameters
-        ----------
-        num: int
-            Number of trials to suggest. The algorithm may return less than the number of trials
-            requested.
-
-        Returns
-        -------
-        list of trials
-            A list of trials representing values suggested by the algorithm. The algorithm may opt
-            out if it cannot make a good suggestion at the moment (it may be waiting for other
-            trials to complete), in which case it will return an empty list.
-
-        Notes
-        -----
-        New parameters must be compliant with the problem's domain `orion.algo.space.Space`.
-
-        """
-
-        trials: list[Trial] = []
-
-        for suggest_attempt in range(1, self.max_suggest_attempts + 1):
-            transformed_trials: list[Trial] | None = self.algorithm.suggest(num)
-            transformed_trials = transformed_trials or []
-
-            for transformed_trial in transformed_trials:
-                if transformed_trial not in self.transformed_space:
-                    raise ValueError(
-                        f"Trial {transformed_trial.id} not contained in space:\n"
-                        f"Params: {transformed_trial.params}\n"
-                        f"Space: {self.transformed_space}"
-                    )
-                original = self.transformed_space.reverse(transformed_trial)
-                if original in self.registry:
-                    logger.debug(
-                        "Already have a trial that matches %s in the registry.",
-                        original,
-                    )
-                    # We already have a trial that is equivalent to this one.
-                    # Fetch the actual trial (with the status and possibly results)
-                    original = self.registry.get_existing(original)
-                    logger.debug("Matching trial (with results/status): %s", original)
-
-                    # Copy over the status and results from the original to the transformed trial
-                    # and observe it.
-                    transformed_trial = _copy_status_and_results(
-                        original_trial=original, transformed_trial=transformed_trial
-                    )
-                    logger.debug(
-                        "Transformed trial (with results/status): %s", transformed_trial
-                    )
-                    self.algorithm.observe([transformed_trial])
-                else:
-                    # We haven't seen this trial before. Register it.
-                    self.registry.register(original)
-                    trials.append(original)
-
-                # NOTE: Here we DON'T register the transformed trial, we let the algorithm do it
-                # itself in its `suggest`.
-                # Register the equivalence between these trials.
-                self.registry_mapping.register(original, transformed_trial)
-
-            if trials:
-                if suggest_attempt > 1:
-                    logger.debug(
-                        f"Succeeded in suggesting new trials after {suggest_attempt} attempts."
-                    )
-                return trials
-
-            if self.is_done:
-                logger.debug(
-                    f"Algorithm is done! (after {suggest_attempt} sampling attempts)."
-                )
-                break
-
-        logger.warning(
-            f"Unable to sample a new trial from the algorithm, even after "
-            f"{self.max_suggest_attempts} attempts! Returning an empty list."
-        )
-        return []
-
-    def observe(self, trials: list[Trial]) -> None:
-        """Observe evaluated trials.
-
-        .. seealso:: `orion.algo.base.BaseAlgorithm.observe`
-        """
-        # For each trial in the original space, find the suggestions from the algo that match it.
-        # Then, we make the wrapped algo observe each equivalent trial, with the updated status.
-        for trial in trials:
-            # Update the status of this trial in the registry (if it was suggested), otherwise set
-            # it in the registry (for example in testing when we force the algo to observe a trial).
-            self.registry.register(trial)
-
-            # Get the known transformed trials that correspond to this original.
-            transformed_trials = self.registry_mapping.get_trials(trial)
-
-            # Also transfer the status and results of `trial` to the equivalent transformed trials.
-            transformed_trials = [
-                _copy_status_and_results(
-                    original_trial=trial, transformed_trial=transformed_trial
-                )
-                for transformed_trial in transformed_trials
-            ]
-
-            if not transformed_trials:
-                # `trial` is a new, original trial that wasn't suggested by the algorithm. (This
-                # might happen when an insertion is done according to @bouthilx)
-                transformed_trial = self.transformed_space.transform(trial)
-                transformed_trial = _copy_status_and_results(
-                    original_trial=trial, transformed_trial=transformed_trial
-                )
-                transformed_trials = [transformed_trial]
-                logger.debug(
-                    f"Observing trial {trial} (transformed as {transformed_trial}), even "
-                    f"though it wasn't suggested by the algorithm."
-                )
-                # NOTE: @lebrice Here we don't want to store the transformed trial in the
-                # algo's registry (by either calling `self.algorithm.register(transformed_trial)` or
-                # `self.algorithm.registry.register(transformed_trial))`, because some algos can't
-                # observe trials that they haven't suggested. We'd also need to perform all the
-                # logic that the algo did in `suggest` (e.g. store it in a bracket for HyperBand).
-                # Therefore we only register it in the wrapper, and store the equivalence between
-                # these two trials in the registry mapping.
-                self.registry.register(trial)
-                self.registry_mapping.register(trial, transformed_trial)
-
-            self.algorithm.observe(transformed_trials)
-
-    def has_suggested(self, trial: Trial) -> bool:
-        """Whether the algorithm has suggested a given trial.
-
-        .. seealso:: `orion.algo.base.BaseAlgorithm.has_suggested`
-        """
-        return self.registry.has_suggested(trial)
-
-    def has_observed(self, trial: Trial) -> bool:
-        """Whether the algorithm has observed a given trial.
-
-        .. seealso:: `orion.algo.base.BaseAlgorithm.has_observed`
-        """
-        return self.registry.has_observed(trial)
-
-    @property
-    def n_suggested(self) -> int:
-        """Number of trials suggested by the algorithm"""
-        return len(self.registry)
-
-    @property
-    def n_observed(self) -> int:
-        """Number of completed trials observed by the algorithm."""
-        return sum(self.has_observed(trial) for trial in self.registry)
-
-    @property
-    def is_done(self) -> bool:
-        """Return True if the wrapper or the wrapped algorithm is done."""
-        return super().is_done or self.algorithm.is_done
-
-    def score(self, trial: Trial) -> float:
-        """Allow algorithm to evaluate `point` based on a prediction about
-        this parameter set's performance. Return a subjective measure of expected
-        performance.
-
-        By default, return the same score any parameter (no preference).
-        """
-        self._verify_trial(trial)
-        return self.algorithm.score(self.transformed_space.transform(trial))
-
-    def judge(self, trial: Trial, measurements: Any) -> dict | None:
-        """Inform an algorithm about online `measurements` of a running trial.
-
-        The algorithm can return a dictionary of data which will be provided
-        as a response to the running environment. Default is None response.
-
-        """
-        self._verify_trial(trial)
-        return self.algorithm.judge(
-            self.transformed_space.transform(trial), measurements
-        )
-
-    def should_suspend(self, trial: Trial) -> bool:
-        """Allow algorithm to decide whether a particular running trial is still
-        worth to complete its evaluation, based on information provided by the
-        `judge` method.
-
-        """
-        self._verify_trial(trial)
-        return self.algorithm.should_suspend(trial)
-
-    @property
-    def configuration(self) -> dict:
-        """Return tunable elements of this algorithm in a dictionary form
-        appropriate for saving.
-        """
-        # TODO: Return a dict with the wrapped algo's configuration instead?
-        # return {
-        #     type(self).__qualname__: {
-        #         "space": self.space.configuration,
-        #         "algorithm": {self.algorithm.configuration},
-        #     }
-        # }
-        return self.algorithm.configuration
-
-    @property
-    def space(self) -> Space:
-        """Domain of problem associated with this algorithm's instance.
-
-        .. note:: Redefining property here without setter, denies base class' setter.
-        """
-        return self._space
-
-    @property
-    def fidelity_index(self) -> str | None:
-        """Compute the index of the space where fidelity is.
-
-        Returns None if there is no fidelity dimension.
-        """
-        return self.algorithm.fidelity_index
-
-    def _verify_trial(self, trial: Trial, space: Space | None = None) -> None:
-        if space is None:
-            space = self.space
-
-        if trial not in space:
-            raise ValueError(
-                f"Trial {trial.id} not contained in space:"
-                f"\nParams: {trial.params}\nSpace: {space}"
-            )
-
-
-def _copy_status_and_results(original_trial: Trial, transformed_trial: Trial) -> Trial:
-    """Copies the results, status, and other data from `transformed_trial` to `original_trial`."""
-    new_transformed_trial = copy.deepcopy(original_trial)
-    # pylint: disable=protected-access
-    new_transformed_trial._params = copy.deepcopy(transformed_trial._params)
-    return new_transformed_trial
->>>>>>> 5fb2b4e2
+    return algorithm