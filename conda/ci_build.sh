--- conflicted
+++ resolved
@@ -17,12 +17,4 @@
 conda install conda-build anaconda-client
 
 conda build conda --python 3.8
-conda build conda --python 3.9
-<<<<<<< HEAD
-conda build conda --python 3.10
-conda build conda --python 3.11
-=======
-
-# Conda 3.10 does not work because of a bug inside conda itself
-# conda build conda --python 3.10
->>>>>>> a9945951
+conda build conda --python 3.9